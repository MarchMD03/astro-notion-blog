---
import * as interfaces from '../../lib/interfaces.ts'
import { buildHeadingId } from '../../lib/blog-helpers.ts'
import RichText from './RichText.astro'
import NotionBlocks from '../NotionBlocks.astro'

export interface Props {
  block: interfaces.Block
  headings: interfaces.Block[]
}

const { block, headings } = Astro.props

const id = buildHeadingId(block.Heading2)
---

{
  block.Heading2.IsToggleable ? (
    <details class="toggle">
      <summary>
        <a href={`#${id}`} id={id}>
<<<<<<< HEAD
          {tag}
          <h5>
            {block.Heading2.RichTexts.map((richText: interfaces.RichText) => (
              <RichText richText={richText} />
            ))}
          </h5>
=======
          <h5>{block.Heading2.RichTexts.map((richText: interfaces.RichText) => <RichText richText={richText} />)}</h5>
>>>>>>> ace1db35
        </a>
      </summary>
      <div>
        {block.Heading2.Children && (
          <NotionBlocks blocks={block.Heading2.Children} headings={headings} />
        )}
      </div>
    </details>
  ) : (
    <a href={`#${id}`} id={id}>
      <h5>
        {block.Heading2.RichTexts.map((richText: interfaces.RichText) => (
          <RichText richText={richText} />
        ))}
      </h5>
    </a>
  )
}

<style>
  .toggle {
  }

  .toggle > summary {
    cursor: pointer;
  }

  .toggle > summary > a {
    display: inline;
  }

  .toggle > summary > a > h5 {
    display: inline;
  }

  .toggle > div {
    margin-left: 1em;
  }
</style><|MERGE_RESOLUTION|>--- conflicted
+++ resolved
@@ -19,16 +19,11 @@
     <details class="toggle">
       <summary>
         <a href={`#${id}`} id={id}>
-<<<<<<< HEAD
-          {tag}
           <h5>
             {block.Heading2.RichTexts.map((richText: interfaces.RichText) => (
               <RichText richText={richText} />
             ))}
           </h5>
-=======
-          <h5>{block.Heading2.RichTexts.map((richText: interfaces.RichText) => <RichText richText={richText} />)}</h5>
->>>>>>> ace1db35
         </a>
       </summary>
       <div>

---
import * as interfaces from '../../lib/interfaces.ts'
import { snakeToKebab } from '../../lib/style-helpers.ts'
import { buildHeadingId } from '../../lib/blog-helpers.ts'
import RichText from './RichText.astro'
import NotionBlocks from '../NotionBlocks.astro'

export interface Props {
  block: interfaces.Block
  headings: interfaces.Block[]
}

const { block, headings } = Astro.props

const id = buildHeadingId(block.Heading2)
---

{
  block.Heading2.IsToggleable ? (
<<<<<<< HEAD
    // <details class={`toggle ${snakeToKebab(block.Heading2.Color)}`} open>
    // トグル削除
    // <details class={`toggle`} open>
    //   <summary>
    //     <a href={`#${id}`} id={id}>
    //       <h5>
    //         {block.Heading2.RichTexts.map((richText: interfaces.RichText) => (
    //           <RichText richText={richText} />
    //         ))}
    //       </h5>
    //     </a>
    //   </summary>
    //   <div>
    //     {block.Heading2.Children && (
    //       <NotionBlocks blocks={block.Heading2.Children} headings={headings} />
    //     )}
    //   </div>
    // </details>
    <a href={`#${id}`} id={id}>
      <h5>
        {block.Heading2.RichTexts.map((richText: interfaces.RichText) => (
          <RichText richText={richText} />
        ))}
      </h5>
    </a>
    <div>
      {block.Heading2.Children && (
        <NotionBlocks blocks={block.Heading2.Children} headings={headings} />
      )}
    </div>
=======
    <details class="toggle">
      <summary>
        <a href={`#${id}`} id={id}>
          <h4>
            {block.Heading2.RichTexts.map((richText: interfaces.RichText) => (
              <RichText richText={richText} />
            ))}
          </h4>
        </a>
      </summary>
      <div>
        {block.Heading2.Children && (
          <NotionBlocks blocks={block.Heading2.Children} headings={headings} />
        )}
      </div>
    </details>
>>>>>>> 50961375
  ) : (
    <a href={`#${id}`} id={id}>
      <h4>
        {block.Heading2.RichTexts.map((richText: interfaces.RichText) => (
          <RichText richText={richText} />
        ))}
      </h4>
    </a>
  )
}

<style>
<<<<<<< HEAD
  h5 {
    /* margin: 1em 0 0.3em; */
    /* マージン調整 */
    margin: 3em 0 1em;
=======
  h4 {
    margin: 1em 0 0.3em;
>>>>>>> 50961375
    color: var(--fg);
    font-size: 1.5rem;

    /* 見出しデザイン */
    padding: 10px 0 10px 16px;
    border-left: 4px solid var(--accents-add-1);
  }
  @media (max-width: 640px) {
    h4 {
      font-size: 1.2rem;
    }
  }

  .toggle {
    margin: 1.6rem 0 0;
  }
  @media (max-width: 640px) {
    .toggle {
      margin: 1.2rem 0 0;
    }
  }

  .toggle > summary {
    cursor: pointer;
  }

  .toggle > summary > a {
    display: inline;
  }

  .toggle > summary > a > h4 {
    display: inline;
    /* マージンを効かせるため変更 */
    display: inline-block;
  }

  .toggle > div {
    margin-left: 1em;
  }
</style><|MERGE_RESOLUTION|>--- conflicted
+++ resolved
@@ -17,7 +17,6 @@
 
 {
   block.Heading2.IsToggleable ? (
-<<<<<<< HEAD
     // <details class={`toggle ${snakeToKebab(block.Heading2.Color)}`} open>
     // トグル削除
     // <details class={`toggle`} open>
@@ -48,45 +47,22 @@
         <NotionBlocks blocks={block.Heading2.Children} headings={headings} />
       )}
     </div>
-=======
-    <details class="toggle">
-      <summary>
-        <a href={`#${id}`} id={id}>
-          <h4>
-            {block.Heading2.RichTexts.map((richText: interfaces.RichText) => (
-              <RichText richText={richText} />
-            ))}
-          </h4>
-        </a>
-      </summary>
-      <div>
-        {block.Heading2.Children && (
-          <NotionBlocks blocks={block.Heading2.Children} headings={headings} />
-        )}
-      </div>
-    </details>
->>>>>>> 50961375
   ) : (
     <a href={`#${id}`} id={id}>
-      <h4>
+      <h5>
         {block.Heading2.RichTexts.map((richText: interfaces.RichText) => (
           <RichText richText={richText} />
         ))}
-      </h4>
+      </h5>
     </a>
   )
 }
 
 <style>
-<<<<<<< HEAD
   h5 {
     /* margin: 1em 0 0.3em; */
     /* マージン調整 */
     margin: 3em 0 1em;
-=======
-  h4 {
-    margin: 1em 0 0.3em;
->>>>>>> 50961375
     color: var(--fg);
     font-size: 1.5rem;
 
@@ -95,7 +71,7 @@
     border-left: 4px solid var(--accents-add-1);
   }
   @media (max-width: 640px) {
-    h4 {
+    h5 {
       font-size: 1.2rem;
     }
   }
@@ -117,7 +93,7 @@
     display: inline;
   }
 
-  .toggle > summary > a > h4 {
+  .toggle > summary > a > h5 {
     display: inline;
     /* マージンを効かせるため変更 */
     display: inline-block;

---
import * as interfaces from '../../lib/notion/interfaces'
import { filePath } from '../../lib/blog-helpers'
import Caption from './Caption.astro'

export interface Props {
  block: interfaces.Block
}

const { block } = Astro.props

let image = ''
if (block.Image.External) {
  image = block.Image.External.Url
} else if (block.Image.File) {
  image = filePath(new URL(block.Image.File.Url))
}
---

<figure class="image">
<<<<<<< HEAD
  <div>
    {image && <img src={image} alt="image block" />}
  </div>
  <Caption richTexts={block.Image.Caption} />
=======
  {image && (
    <div>
      <div>
        <img
          src={image}
          alt="image block"
          />
      </div>
      <Caption richTexts={block.Image.Caption} />
    </div>
    )}
>>>>>>> f0a820c7
</figure>

<style>
  .image {
    display: flex;
    margin: 0 auto;
  }
  .image > div {
    margin: 0 auto;
  }
  .image > div > div {
  }
  .image > div > div > img {
    display: block;
  }
</style><|MERGE_RESOLUTION|>--- conflicted
+++ resolved
@@ -18,12 +18,6 @@
 ---
 
 <figure class="image">
-<<<<<<< HEAD
-  <div>
-    {image && <img src={image} alt="image block" />}
-  </div>
-  <Caption richTexts={block.Image.Caption} />
-=======
   {image && (
     <div>
       <div>
@@ -35,7 +29,6 @@
       <Caption richTexts={block.Image.Caption} />
     </div>
     )}
->>>>>>> f0a820c7
 </figure>
 
 <style>

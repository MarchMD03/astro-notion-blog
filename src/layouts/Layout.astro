--- conflicted
+++ resolved
@@ -25,16 +25,9 @@
 const siteTitle = title ? `${title} - ${database.Title}` : database.Title
 const siteDescription = description ? description : database.Description
 const siteURL = new URL(getNavLink(path), Astro.site).toString()
-<<<<<<< HEAD
 // const siteOGImage = new URL(getStaticFilePath('/default-og-image.png'), Astro.site)
 // OGP画像変更
 const siteOGImage = new URL(getStaticFilePath('/OGP.png'), Astro.site)
-=======
-const siteOGImage = new URL(
-  getStaticFilePath('/default-og-image.png'),
-  Astro.site
-)
->>>>>>> 50961375
 
 let coverImageURL: string
 if (database.Cover) {
@@ -57,13 +50,10 @@
     console.log('Invalid DB custom icon URL')
   }
 }
-<<<<<<< HEAD
 
 // const asidePaddingTop = coverImageURL ? '200px' : '60px'
 // サイズ調整（メインと高さを揃える）
 const asidePaddingTop = '20px'
-=======
->>>>>>> 50961375
 ---
 
 <!DOCTYPE html>
@@ -173,74 +163,9 @@
     </header>
     
     <div class="container">
-<<<<<<< HEAD
       <main>
         <div class="content">
           <slot name="main" />
-
-          <footer>
-            <div>
-              <span>Powered by</span>
-              <a href="https://github.com/otoyo/astro-notion-blog"
-                >astro-notion-blog</a
-              >
-            </div>
-          </footer>
-        </div>
-      </main>
-
-      <aside>
-        <slot name="aside" />
-      </aside>
-=======
-      <header>
-        {
-          coverImageURL && (
-            <div class="cover">
-              <img src={coverImageURL} alt="Site cover image" loading="lazy" />
-            </div>
-          )
-        }
-      </header>
-
-      <div>
-        <main>
-          <div class="content">
-            <header>
-              <h1>
-                <a href={getNavLink('/')}>
-                  {
-                    database.Icon && database.Icon.Type === 'emoji' ? (
-                      <>
-                        <span>{database.Icon.Emoji}</span>
-                        {database.Title}
-                      </>
-                    ) : database.Icon && database.Icon.Type === 'external' ? (
-                      <>
-                        <img src={database.Icon.Url} alt="Site icon image" />
-                        {database.Title}
-                      </>
-                    ) : database.Icon && database.Icon.Type === 'file' ? (
-                      <>
-                        <img
-                          src={customIconURL}
-                          class="custom-icon"
-                          alt="Site icon image"
-                        />
-                        {database.Title}
-                      </>
-                    ) : (
-                      database.Title
-                    )
-                  }
-                </a>
-              </h1>
-              <div class="description">
-                {database.Description}
-              </div>
-            </header>
-
-            <slot name="main" />
 
             <footer>
               <div>
@@ -257,7 +182,6 @@
           <slot name="aside" />
         </aside>
       </div>
->>>>>>> 50961375
     </div>
 
     {
@@ -268,17 +192,13 @@
   </body>
 </html>
 
-<style>
+<style define:vars={{ asidePaddingTop }}>
   .container {
+    display: flex;
     min-height: 100vh;
   }
-
-  .container > div {
-    display: flex;
-    max-width: 1280px;
-  }
   @media (max-width: 640px) {
-    .container > div {
+    .container {
       display: block;
     }
   }
@@ -302,7 +222,6 @@
 
   aside {
     order: 1;
-<<<<<<< HEAD
     width: var(--aside-width);
     padding: var(--asidePaddingTop) 20px 20px;
     /* background-color: #f4f4f4; */
@@ -315,20 +234,12 @@
       width: calc( var(--aside-width) * 0.6 );
       padding: var(--asidePaddingTop) 0px 0px;
     }
-=======
-    width: 300px;
-    padding: 20px 20px;
-    background-color: #f4f4f4;
->>>>>>> 50961375
   }
   @media (max-width: 640px) {
     aside {
       order: 2;
       width: 100%;
-<<<<<<< HEAD
       /* padding: 40px 20px 20px; */
-=======
->>>>>>> 50961375
     }
   }
 
@@ -556,7 +467,6 @@
     overflow-x: hidden;
 
     -webkit-font-smoothing: antialiased;
-    -webkit-text-size-adjust: 100%;
   }
 
   figure {
@@ -587,9 +497,37 @@
     font-weight: 700;
   }
 
+  h2 {
+    margin: 0;
+    color: var(--fg);
+    line-height: 1.3;
+    font-size: 1.2rem;
+    font-weight: normal;
+  }
+  h2 > span.tag {
+    border-radius: 4px;
+    padding: 3px 9px;
+    background: rgba(227, 226, 224, 0.5);
+  }
+
+  h3 {
+    margin: 0;
+    color: var(--fg);
+    font-size: 1.2rem;
+    font-weight: 700;
+  }
+
   @media (max-width: 640px) {
     h1 {
       font-size: 1.6rem;
+    }
+
+    h2 {
+      font-size: 1.15rem;
+    }
+
+    h3 {
+      font-size: 1.15rem;
     }
   }
 
@@ -631,7 +569,7 @@
 
   code {
     font-size: 0.9rem;
-    background: rgba(135, 131, 120, 0.15);
+    background: #f1f1f1;
     color: #eb5757;
     padding: 0.25rem;
     border-radius: var(--radius);
@@ -639,14 +577,12 @@
   }
 
   table {
-    display: block;
-    overflow-x: auto;
-    white-space: nowrap;
+    color: #222;
     border-collapse: collapse;
   }
 
   table tr {
-    vertical-align: top;
+    vertical-align: middle;
   }
 
   table th {
@@ -659,12 +595,6 @@
     font-size: 0.9rem;
     border: 1px solid #e4e4e4;
     padding: 0.5rem 1rem;
-    text-align: left;
     line-height: 1.2rem;
   }
-  table td::after {
-    content: '';
-    display: inline-block;
-    min-height: 0.9rem;
-  }
 </style>